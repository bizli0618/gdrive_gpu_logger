### GPU Usage Logger (Google Sheet)

<img src="google_sheet.png" alt="Google Sheet Example" width="60%">

Simple GPU-usage logger based on Google Cloud API
* Google Cloud Service instructions from ChatGPT (written in 25.08, **DO NOT UPLOAD YOUR CREDIENTIAL FILES ONLINE!**)
  <img src="chatgpt_guide.png"  width="60%">
* Google Sheet example color & number formattings example [link](https://docs.google.com/spreadsheets/d/1CgUvc--pjhSz-DaDB7aL1pu_jVzZ7MLml-cEmmmwe8Q/edit?usp=sharing)
* Required python packages:
  ```pip install pynvml psutil gspread google-auth pytz```
* Without using python virtual enviornment we encountered an error related to external package restrictions. We used the following command to resolve the problem:  
  ```python3 -m pip config set global.break-system-packages true``` 
* We used a tmux session to run the script (run.sh) in the background.

#### Internal vs. External logging

Set `SERVER_TYPE` to `internal` to aggregate usage per user or to
`external` to log every GPU-bound process. The script writes to separate
worksheets:

| Variable | Description |
| --- | --- |
| `SHEET_TAB_USERS` | Worksheet for `internal` servers (default `GPU_USERS`) |
| `SHEET_TAB_PROCS` | Worksheet for `external` servers (default `GPU_PROCS`) |

<<<<<<< HEAD
These variables specify the names of the worksheet tabs (not user names).
If a tab does not exist, it will be created automatically with the
appropriate headers. See `run.sh` for an example of the required
environment variables.
=======
See `run.sh` for an example of the required environment variables.
>>>>>>> 37433939
<|MERGE_RESOLUTION|>--- conflicted
+++ resolved
@@ -23,11 +23,7 @@
 | `SHEET_TAB_USERS` | Worksheet for `internal` servers (default `GPU_USERS`) |
 | `SHEET_TAB_PROCS` | Worksheet for `external` servers (default `GPU_PROCS`) |
 
-<<<<<<< HEAD
 These variables specify the names of the worksheet tabs (not user names).
 If a tab does not exist, it will be created automatically with the
 appropriate headers. See `run.sh` for an example of the required
-environment variables.
-=======
-See `run.sh` for an example of the required environment variables.
->>>>>>> 37433939
+environment variables.