"""Log GPU usage to Google Sheets.

This script supports two modes depending on the ``SERVER_TYPE``
environment variable:

``internal``
    Aggregates GPU memory usage per user on each GPU.

``external``
    Records a row for every GPU-bound process including the command
    line, user name and PID.

Rows are written to separate Google Sheet tabs so that internal and
external servers can be managed independently.
"""

from __future__ import annotations

import datetime
import os
from collections import defaultdict

import gspread
import psutil
import pynvml as nv
import pytz
<<<<<<< HEAD
import pytz
=======
>>>>>>> 37433939
from google.oauth2.service_account import Credentials


# ---------------------------------------------------------------------------
# Configuration & Google Sheet access
# ---------------------------------------------------------------------------

<<<<<<< HEAD

# ---------------------------------------------------------------------------
# Configuration & Google Sheet access
# ---------------------------------------------------------------------------

=======
>>>>>>> 37433939
TZ = pytz.timezone("Asia/Seoul")

SERVER_TYPE = os.environ.get("SERVER_TYPE", "internal").lower()
if SERVER_TYPE not in {"internal", "external"}:
    raise ValueError("SERVER_TYPE must be 'internal' or 'external'")

SHEET_ID = os.environ.get("SHEET_ID")
SA_JSON = os.environ.get("GOOGLE_APPLICATION_CREDENTIALS")
TAB_USERS = os.environ.get("SHEET_TAB_USERS", "GPU_USERS")
TAB_PROCS = os.environ.get("SHEET_TAB_PROCS", "GPU_PROCS")

scopes = ["https://www.googleapis.com/auth/spreadsheets"]
creds = Credentials.from_service_account_file(SA_JSON, scopes=scopes)
gc = gspread.authorize(creds)
sh = gc.open_by_key(SHEET_ID)
tab_name = TAB_USERS if SERVER_TYPE == "internal" else TAB_PROCS
try:
    ws = sh.worksheet(tab_name)
<<<<<<< HEAD
except gspread.exceptions.WorksheetNotFound:  # pragma: no cover - requires remote sheet
    # Create the worksheet with an appropriate header if it doesn't exist.
    if SERVER_TYPE == "internal":
        header = [
            "timestamp",
            "server",
            "user",
            "gpu_id",
            "mem_used_gb",
            "total_gb",
            "util%",
        ]
        ws = sh.add_worksheet(title=tab_name, rows=1000, cols=len(header))
    else:
        header = [
            "timestamp",
            "server",
            "pid",
            "cmd",
            "user",
            "gpu_id",
            "mem_used_gb",
            "total_gb",
            "util%",
        ]
        ws = sh.add_worksheet(title=tab_name, rows=1000, cols=len(header))
    ws.append_row(header)


# ---------------------------------------------------------------------------
# GPU information gathering
# ---------------------------------------------------------------------------


SERVER_TYPE = os.environ.get("SERVER_TYPE", "internal").lower()
if SERVER_TYPE not in {"internal", "external"}:
    raise ValueError("SERVER_TYPE must be 'internal' or 'external'")

SHEET_ID = os.environ.get("SHEET_ID")
SA_JSON = os.environ.get("GOOGLE_APPLICATION_CREDENTIALS")
TAB_USERS = os.environ.get("SHEET_TAB_USERS", "GPU_USERS")
TAB_PROCS = os.environ.get("SHEET_TAB_PROCS", "GPU_PROCS")

scopes = ["https://www.googleapis.com/auth/spreadsheets"]
creds = Credentials.from_service_account_file(SA_JSON, scopes=scopes)
gc = gspread.authorize(creds)
sh = gc.open_by_key(SHEET_ID)
tab_name = TAB_USERS if SERVER_TYPE == "internal" else TAB_PROCS
try:
    ws = sh.worksheet(tab_name)
=======
>>>>>>> 37433939
except gspread.exceptions.WorksheetNotFound as exc:  # pragma: no cover - requires remote sheet
    raise RuntimeError(f"Worksheet {tab_name} not found") from exc


# ---------------------------------------------------------------------------
# GPU information gathering
# ---------------------------------------------------------------------------

nv.nvmlInit()
host = os.environ.get("SERVER_NAME", os.uname().nodename)
now = datetime.datetime.now(TZ).strftime("%m-%d / %H:%M:%S")

rows: list[list[object]] = []

for i in range(nv.nvmlDeviceGetCount()):
    handle = nv.nvmlDeviceGetHandleByIndex(i)
    util = nv.nvmlDeviceGetUtilizationRates(handle).gpu
    gpu_mem = nv.nvmlDeviceGetMemoryInfo(handle)
    total_gb = round(gpu_mem.total / (1024 ** 3), 3)

    try:
        proc_infos = nv.nvmlDeviceGetComputeRunningProcesses(handle)
    except nv.NVMLError_NotSupported:
        proc_infos = []

    if SERVER_TYPE == "internal":
        usage_by_user: dict[str, float] = defaultdict(float)
        for p in proc_infos:
            mem_gb = round(p.usedGpuMemory / (1024 ** 3), 3)
            try:
                user = psutil.Process(p.pid).username()
            except psutil.Error:
                user = "unknown"
            usage_by_user[user] += mem_gb
        if not usage_by_user:
            usage_by_user["IDLE"] = 0.0
        for user, mem in usage_by_user.items():
            rows.append([now, host, user, i, mem, total_gb, util])
    else:  # external
        if not proc_infos:
            rows.append([now, host, 0, "IDLE", "-", i, 0.0, total_gb, util])
        for p in proc_infos:
            mem_gb = round(p.usedGpuMemory / (1024 ** 3), 3)
            try:
                proc = psutil.Process(p.pid)
                user = proc.username()
                cmd = " ".join(proc.cmdline())[:40]
            except psutil.Error:
                user = "unknown"
                cmd = "unknown"
            rows.append([now, host, p.pid, cmd, user, i, mem_gb, total_gb, util])

nv.nvmlShutdown()


# ---------------------------------------------------------------------------
# Sheet update
# ---------------------------------------------------------------------------

start_row = int(os.environ.get("ROW", "2"))
end_row = start_row + len(rows) - 1

if SERVER_TYPE == "internal":
    range_str = f"A{start_row}:G{end_row}"
else:
    range_str = f"A{start_row}:I{end_row}"

if rows:  # pragma: no branch - simple batch update
    ws.update(range_name=range_str, values=rows, value_input_option="USER_ENTERED")
<|MERGE_RESOLUTION|>--- conflicted
+++ resolved
@@ -24,10 +24,6 @@
 import psutil
 import pynvml as nv
 import pytz
-<<<<<<< HEAD
-import pytz
-=======
->>>>>>> 37433939
 from google.oauth2.service_account import Credentials
 
 
@@ -35,14 +31,6 @@
 # Configuration & Google Sheet access
 # ---------------------------------------------------------------------------
 
-<<<<<<< HEAD
-
-# ---------------------------------------------------------------------------
-# Configuration & Google Sheet access
-# ---------------------------------------------------------------------------
-
-=======
->>>>>>> 37433939
 TZ = pytz.timezone("Asia/Seoul")
 
 SERVER_TYPE = os.environ.get("SERVER_TYPE", "internal").lower()
@@ -61,7 +49,6 @@
 tab_name = TAB_USERS if SERVER_TYPE == "internal" else TAB_PROCS
 try:
     ws = sh.worksheet(tab_name)
-<<<<<<< HEAD
 except gspread.exceptions.WorksheetNotFound:  # pragma: no cover - requires remote sheet
     # Create the worksheet with an appropriate header if it doesn't exist.
     if SERVER_TYPE == "internal":
@@ -112,10 +99,6 @@
 tab_name = TAB_USERS if SERVER_TYPE == "internal" else TAB_PROCS
 try:
     ws = sh.worksheet(tab_name)
-=======
->>>>>>> 37433939
-except gspread.exceptions.WorksheetNotFound as exc:  # pragma: no cover - requires remote sheet
-    raise RuntimeError(f"Worksheet {tab_name} not found") from exc
 
 
 # ---------------------------------------------------------------------------
